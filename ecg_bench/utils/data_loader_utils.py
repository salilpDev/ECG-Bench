import numpy as np
from torch.utils.data import Dataset
import torch
from PIL import Image
from ecg_bench.utils.conversation_utils import get_conv_template
from imgaug import augmenters as iaa
import random

class BaseECGDataset(Dataset):
    def __init__(self, json_data_file, train_utils, encoder_tokenizer=None, llm_tokenizer=None):
        self.json_data_file = json_data_file
        self.train_utils = train_utils
        self.viz = train_utils.viz
        self.args = self.train_utils.args
        self.encoder_tokenizer = encoder_tokenizer
        self.llm_tokenizer = llm_tokenizer
        if self.args.rag:
            from ecg_bench.utils.rag_utils import RAGECGDatabase
            self.args.create_rag_db = None
            self.rag_db = RAGECGDatabase(self.args, self.train_utils.fm)
        if llm_tokenizer is not None:
            self.create_special_tokens()
            self.signal_id = self.llm_tokenizer.convert_tokens_to_ids(['<signal>'])
        if self.args.train == 'end2end' or self.args.inference == 'end2end' or self.args.train == 'second' or self.args.inference == 'second':
            self.system_prompt = self.train_utils.fm.get_system_prompt(self.args.system_prompt)
            self.ecg_placeholder = '<signal>'
    
    def __len__(self):
        return len(self.json_data_file)

    def signal_to_image(self, signal):
        if self.args.image:
            image = self.viz.get_plot_as_image(signal, self.args.target_sf)
            if self.args.augment_image and random.random() < 0.6:
                return self.augment_image(image)
            else:
                return Image.fromarray(image)
        else:
            if self.args.instance_normalize:
                normalized_signal, _, _ = self.train_utils.ecg_tokenizer_utils.instance_normalize(signal)
            else:
                normalized_signal, _ = self.train_utils.ecg_tokenizer_utils.normalize(signal)
            rgb_norm_signal = np.stack([normalized_signal * 255] * 3, axis=-1).astype(np.uint8)
            return Image.fromarray(rgb_norm_signal)
    
    def perturb_signal(self, signal):
        if random.random() < 0.5:  # 50% chance of perturbation
            noise_level = 0.05
            noise = np.random.normal(0, noise_level * np.std(signal), signal.shape)
            perturbed_signal = signal + noise
            
            if random.random() < 0.5:
                wander_amplitude = 0.07 * np.max(np.abs(signal))
                wander = wander_amplitude * np.sin(np.linspace(0, random.randint(1, 5) * np.pi, signal.shape[1]))
                wander = np.tile(wander, (signal.shape[0], 1))
                perturbed_signal += wander
                
            return perturbed_signal
        return signal
    
    def augment_image(self, image):
        seq = iaa.Sequential([
        iaa.Sometimes(0.5, iaa.Multiply((0.8, 1.2))),    # 50% chance to change brightness
        iaa.Sometimes(0.5, iaa.Affine(rotate=(-5, 5))),    # 50% chance to rotate by -5° to 5°
        iaa.Sometimes(0.5, iaa.GaussianBlur(sigma=(0.0, 1.5))),  # 50% chance to apply Gaussian blur
        iaa.Sometimes(0.5, iaa.AddToHueAndSaturation((-30, 30), per_channel=True))  # 50% chance to adjust hue
        ])
        augmented_image = seq.augment_image(image)
        return Image.fromarray(augmented_image)

    def create_attention_mask(self, input_ids):
        return [0 if num == self.pad_id else 1 for num in input_ids]

    def create_position_ids(self, padded_sequence):
        padded_sequence = torch.tensor(padded_sequence)
        mask = (padded_sequence != self.pad_id).long()
        position_ids = torch.cumsum(mask, dim=0) - 1
        position_ids.masked_fill_(mask == 0, 0)
        return position_ids
    
    def get_qa(self, altered_text):
        if self.args.data == f'pretrain_mimic_mapped_{self.args.seg_len}':
            question, answer = altered_text[0]['value'].replace('\n', '').replace('<ecg>', ''), altered_text[1]['value']
        elif self.args.data in [f'ecg-qa_mimic-iv-ecg_mapped_{self.args.seg_len}', f'ecg-qa_ptbxl_mapped_{self.args.seg_len}']:
            question_type, question, answer = altered_text[0], altered_text[1], altered_text[2]
            answer = ' '.join(answer) if isinstance(answer, list) else answer
        return question, answer
        
    def pad_to_max_chat(self, tokenized_sequence):
        if len(tokenized_sequence) > self.args.pad_to_max:
            truncated_token = tokenized_sequence[:self.args.pad_to_max]
            return list(truncated_token)
        elif len(tokenized_sequence) < self.args.pad_to_max:
            return [self.pad_id] * (self.args.pad_to_max - len(tokenized_sequence)) + list(tokenized_sequence)
        else:
            return list(tokenized_sequence[:self.args.pad_to_max]) # explicitly return truncated sequence in the case where the sequence is exactly the max length
        
    def create_special_tokens(self):
        self.pad_id = self.llm_tokenizer.convert_tokens_to_ids(self.llm_tokenizer.pad_token)


    def setup_conversation_template(self, signal = None):
        if 'llama' in self.args.model:
            conv = get_conv_template('llama-3')
        elif 'qwen' in self.args.model:
            conv = get_conv_template('qwen-7b-chat')
        elif 'gemma' in self.args.model:
            conv = get_conv_template('gemma')
        feature=None
        if self.args.retrieval_base in ['feature', 'combined']:
            if self.args.dev:
                print("🔍 DEBUG: Extracting features")
            feature=self.rag_db.feature_extractor.extract_features(signal)
            if self.args.dev:
                print("🔍 DEBUG: Features extracted, shape: ", feature.shape)
            
        if 'gemma' not in self.args.model and ('qwen' in self.args.model or 'llama' in self.args.model):
<<<<<<< HEAD
            if self.args.rag:
                rag_results = self.rag_db.search_similar(query_signal=signal, k=self.args.rag_k, mode='signal')
                filtered_rag_results = self.rag_db.format_search(rag_results)
                modified_system_prompt = f"{self.system_prompt}\n{filtered_rag_results}"
                if self.args.dev:
                    print('filtered_rag_results', filtered_rag_results)
                    print('modified_system_prompt', modified_system_prompt)
                    
                conv.set_system_message(modified_system_prompt)
            else:
                conv.set_system_message(self.system_prompt)
            
=======
            if self.args.rag and self.args.rag_prompt_mode == 'system_prompt': 
                if self.args.dev:
                    print("🔍 DEBUG: Setting ptompt for system_prompt modes")
                rag_results = self.rag_db.search_similar(query_features=feature, query_signal=signal, k=self.args.rag_k, mode=self.args.retrieval_base)
                if self.args.dev:
                    print("🔍 DEBUG: RAG results retrieved")
                filtered_rag_results = self.rag_db.format_search(rag_results,self.args.retrieved_information)
                if self.args.dev:
                    print("🔍 DEBUG: RAG results formatted")
                modified_system_prompt = f"{self.system_prompt}\n{filtered_rag_results}"
                if self.args.dev:
                    print("🔍 DEBUG: Modified system prompt set")
                    print('filtered_rag_results', filtered_rag_results)
                    print('modified_system_prompt', modified_system_prompt)
                conv.set_system_message(modified_system_prompt)
                if self.args.dev:
                    print("🔍 DEBUG: System prompt set!")
            else:
                conv.set_system_message(self.system_prompt)
                if self.args.dev:
                    print("🔍 DEBUG: System prompt set!")
>>>>>>> 77b93623
        return conv
        
    def process_altered_text(self, altered_text):
        if self.args.data not in [f'ecg_instruct_45k_mapped_{self.args.seg_len}', 
                                  f'ecg_instruct_pulse_mapped_{self.args.seg_len}',
                                  f'ecg_bench_pulse_mapped_{self.args.seg_len}']:
            question, answer = self.get_qa(altered_text)
            if 'gemma' in self.args.model:
                altered_text = [{'from': 'human', 'value': question}, {'from': 'model', 'value': answer}]
            else:
                altered_text = [{'from': 'human', 'value': question}, {'from': 'assistant', 'value': answer}]
        return altered_text
        
    def append_messages_to_conv(self, conv, altered_text, signal=None):
        count = 0
        feature=None
        for message in altered_text:
            is_human = message['from'].lower() in ['human', 'user']
            role = conv.roles[0] if is_human else conv.roles[1]
            message_value = message['value'].replace('<ecg>\n', '')
            message_value = message_value.replace('<image>\n', '')
            message_value = message_value.replace('<image>', '')
            message_value = message_value.replace('<ecg>', '')
            message_value = message_value.replace('image', 'signal').replace('Image', 'Signal')
            if self.args.retrieval_base in ['feature', 'combined'] or self.args.retrieved_information in ['feature','combined']:
                feature=self.rag_db.feature_extractor.extract_features(signal)
            if is_human and count == 0:
<<<<<<< HEAD
                # if self.args.rag:
                #     rag_results = self.rag_db.search_similar(query_signal=signal, k=self.args.rag_k, mode='signal')
                #     filtered_rag_results = self.rag_db.format_search(rag_results)
                #     message_value = f"<signal>\n{filtered_rag_results}\n{message_value}"
                # else:
                message_value = f"<signal>\n{message_value}"
=======
                if self.args.rag and self.args.rag_prompt_mode == 'user_query':
                    rag_results = self.rag_db.search_similar(query_features=feature, query_signal=signal, k=self.args.rag_k, mode=self.args.retrieval_base)
                    filtered_rag_results = self.rag_db.format_search(rag_results,self.args.retrieved_information)
                    if self.args.retrieved_information == 'combined':
                        message_value = f"<signal>\nFeature Information:\n{feature}\n\n{filtered_rag_results}\n{message_value}"
                    elif self.args.retrieved_information == 'report':
                        message_value = f"<signal>\n{filtered_rag_results}\n{message_value}"
                else:
                    message_value = f"<signal>\n{message_value}"
>>>>>>> 77b93623
                count += 1
            conv.append_message(role, message_value)
        if self.args.dev:
            print("🔍 DEBUG: Message appended to conv!")
        return conv
    
    def get_input_tokens(self, conv):
        prompt = conv.get_prompt()
        if self.args.dev:
            print('prompt', prompt)
        ecg_position = prompt.find(self.ecg_placeholder)
        prompt_before_ecg = prompt[:ecg_position]
        prompt_after_ecg = prompt[ecg_position + len(self.ecg_placeholder):]
        tokens_before = self.llm_tokenizer.encode(prompt_before_ecg, add_special_tokens=False)
        tokens_after = self.llm_tokenizer.encode(prompt_after_ecg, add_special_tokens=False)
        return tokens_before, tokens_after
    
    def get_special_token_ids(self):
        if 'llama' in self.args.model:
            start_header_id = self.llm_tokenizer.convert_tokens_to_ids(['<|start_header_id|>'])[0]
            eot_id = self.llm_tokenizer.convert_tokens_to_ids('<|eot_id|>')
        elif 'gemma' in self.args.model:
            start_header_id = self.llm_tokenizer.convert_tokens_to_ids(['<start_of_turn>'])[0]
            eot_id = self.llm_tokenizer.convert_tokens_to_ids('<end_of_turn>')
        elif 'qwen' in self.args.model:
            start_header_id = self.llm_tokenizer.convert_tokens_to_ids(['<|im_start|>'])[0]
            eot_id = self.llm_tokenizer.convert_tokens_to_ids('<|im_end|>')
            
        if 'gemma' in self.args.model:
            assistant_token = self.llm_tokenizer.convert_tokens_to_ids(['model'])[0]
        else:
            assistant_token = self.llm_tokenizer.convert_tokens_to_ids(['assistant'])[0]
            
        return start_header_id, assistant_token, eot_id
        
    def find_assistant_ranges(self, input_ids):
        start_header_id, assistant_token, eot_id = self.get_special_token_ids()
        assistant_ranges = []
        
        for i in range(len(input_ids)-1):  # -1 to safely check next token
            if input_ids[i] == start_header_id and input_ids[i+1] == assistant_token:
                # Find next eot_id
                for j in range(i, len(input_ids)):
                    if input_ids[j] == eot_id:
                        assistant_ranges.append({'start': i, 'end': j})
                        break
        
        return assistant_ranges

    def create_labels_from_responses(self, input_ids, altered_text):
        labels = [-100] * len(input_ids)
        _, _, eot_id = self.get_special_token_ids()
        for message in altered_text:
            if message['from'].lower() in ['assistant', 'model', 'gpt']:
                response = message['value']
                response_tokens = self.llm_tokenizer.encode(response, add_special_tokens=False)
                
                if len(response_tokens) > 0:
                    first_token = response_tokens[0]
                    
                    possible_starts = [i for i, token in enumerate(input_ids) if token == first_token]
                    
                    for start in possible_starts:
                        if start + len(response_tokens) <= len(input_ids):
                            if input_ids[start:start+len(response_tokens)] == response_tokens:
                                labels[start:start+len(response_tokens)] = response_tokens
                                break
        
        for i, token_id in enumerate(input_ids):
            if token_id == eot_id:
                labels[i] = eot_id
                
        return labels


class EncoderInputPreparation(BaseECGDataset):
    def __init__(self, encoder_tokenizer, train_utils):
        super().__init__(json_data_file=None, train_utils=train_utils, encoder_tokenizer=encoder_tokenizer)

    def prepare_st_mem_input(self, ecg_signal):
        if self.args.instance_normalize:
            normalized_signal, _, _ = self.train_utils.ecg_tokenizer_utils.instance_normalize(ecg_signal)
        else:
            normalized_signal, _ = self.train_utils.ecg_tokenizer_utils.normalize(ecg_signal)
        return {'signal': normalized_signal.astype(np.float32),
                'orig_signal': ecg_signal.astype(np.float32)}
        
    def prepare_vit_input(self, ecg_signal, num_patches):
        image_signal = self.signal_to_image(ecg_signal)
        vit_inputs = self.encoder_tokenizer(images=image_signal,
                                          return_tensors='pt')
        pixel_values = vit_inputs['pixel_values'][0].contiguous()
        mask = torch.rand(size=(1, num_patches)) < 0.75
        return {
            'vit_pixel': pixel_values,
            'vit_mask': mask[0].contiguous(),
            'orig_signal': ecg_signal.astype(np.float32)
        }
    
    def prepare_clip_input(self, ecg_signal, original_report):
        image_signal = self.signal_to_image(ecg_signal)
        clip_inputs = self.encoder_tokenizer(text=[original_report],
                                           images=[image_signal],
                                           return_tensors='pt',
                                           padding='max_length',
                                           max_length=77,
                                           truncation=True)
        return {
            'clip_input_ids': clip_inputs['input_ids'][0].contiguous(),
            'clip_att_mask': clip_inputs['attention_mask'][0].contiguous(),
            'clip_pixel': clip_inputs['pixel_values'][0].contiguous(),
            'orig_signal': ecg_signal.astype(np.float32)
        }
        
    def prepare_dinov2_input(self, ecg_signal):
        image_signal = self.signal_to_image(ecg_signal)
        dinov2_inputs = self.encoder_tokenizer(images=image_signal,
                                           return_tensors='pt')
        pixel_values = dinov2_inputs['pixel_values'][0].contiguous()
        return {'dinov2_pixel': pixel_values,
                'orig_signal': ecg_signal.astype(np.float32)}  
    
    def prepare_siglip_input(self, ecg_signal, original_report):
        image_signal = self.signal_to_image(ecg_signal)
        siglip_inputs = self.encoder_tokenizer(text=[original_report],
                                           images=[image_signal],
                                           return_tensors='pt',
                                           padding='max_length',
                                           max_length=64,
                                           truncation=True)
        ### siglip does not have attention mask??
        pad_token_id = 1 # so we define the pad token manually (This is the id for pad in siglip)
        attention_mask = (siglip_inputs['input_ids'][0] != pad_token_id).int()
        return {
            'siglip_input_ids': siglip_inputs['input_ids'][0].contiguous(),
            'siglip_att_mask': attention_mask.contiguous(),
            'siglip_pixel': siglip_inputs['pixel_values'][0].contiguous(),
            'orig_signal': ecg_signal.astype(np.float32)
        }
    
    def prepare_merl_input(self, ecg_signal, original_report):
        if self.args.instance_normalize:
            normalized_signal, _, _ = self.train_utils.ecg_tokenizer_utils.instance_normalize(ecg_signal)
        else:
            normalized_signal, _ = self.train_utils.ecg_tokenizer_utils.normalize(ecg_signal)
        merl_inputs = self.encoder_tokenizer(text=[original_report],
                                           return_tensors='pt',
                                           padding='max_length',
                                           max_length=64,
                                           truncation=True)
        return {
            'merl_input_ids': merl_inputs['input_ids'][0].contiguous(),
            'merl_att_mask': merl_inputs['attention_mask'][0].contiguous(),
            'signal': normalized_signal.astype(np.float32),
            'orig_signal': ecg_signal.astype(np.float32)
        }


class FirstStageECGDataset(BaseECGDataset):
    def __init__(self, *args, **kwargs):
        super().__init__(*args, **kwargs)
        self.encoder_prep = EncoderInputPreparation(self.encoder_tokenizer, self.train_utils)

    def __getitem__(self, idx):
        try:
            instance = self.json_data_file[idx]
            np_path = instance['ecg_path']
            ecg_path = self.train_utils.fm.open_npy(np_path)
            ecg_signal = ecg_path['ecg']
            original_report = ecg_path['report']
            
            if 'clip' in self.args.model:
                return self.encoder_prep.prepare_clip_input(ecg_signal, original_report)
            elif 'vit' in self.args.model:
                return self.encoder_prep.prepare_vit_input(ecg_signal, self.args.num_patches)
            elif 'siglip' in self.args.model:
                return self.encoder_prep.prepare_siglip_input(ecg_signal, original_report)
            elif 'merl' in self.args.model:
                return self.encoder_prep.prepare_merl_input(ecg_signal, original_report)
            elif self.args.model in ['stmem', 'mtae', 'mlae']:
                return self.encoder_prep.prepare_st_mem_input(ecg_signal)
        except Exception as e:
            print(e)
            print(f"Skipping invalid data at index {idx}")
            return None

        
class End2EndECGChatDataset(BaseECGDataset):
    def __getitem__(self, idx):
        try:
            instance = self.json_data_file[idx]
            np_path = instance['ecg_path']
            ecg_path = self.train_utils.fm.open_npy(np_path)
            ecg_signal = ecg_path['ecg']
            if self.args.perturb:
                ecg_signal = self.perturb_signal(ecg_signal)
            altered_text = instance['text']
            return self.prepare_end2end_input(ecg_signal, altered_text)
        except Exception as e:
            print(e)
            print(f"Skipping invalid data at index {idx}")
            return None

    def prepare_end2end_input(self, ecg_signal, altered_text):
        if self.args.train == 'end2end' and self.args.inference is None:
            return self.prepare_training_end2end(ecg_signal, altered_text)
        if self.args.inference == 'end2end' and self.args.train is None:
            return self.prepare_inference_end2end(ecg_signal, altered_text)
    
    def prepare_training_end2end(self, ecg_signal, altered_text):
        if self.args.dev:
            print("🔍 DEBUG: Preparing training end2end input")
        conv = self.setup_conversation_template(signal=ecg_signal)
        if self.args.dev:
            print("🔍 DEBUG: Conversation template set!")
        altered_text = self.process_altered_text(altered_text)
        conv = self.append_messages_to_conv(conv, altered_text, ecg_signal)
        if self.args.dev:
            print("🔍 DEBUG: Messages appended to conv!")
        
        tokens_before, tokens_after = self.get_input_tokens(conv)
        
        symbol_signal = self.train_utils.ecg_tokenizer_utils._to_symbol_string(ecg_signal)
        encoded_signal = self.train_utils.ecg_tokenizer_utils.encode_symbol(symbol_signal, 
                                                                          self.train_utils.ecg_tokenizer_utils.merges)
        tokenized_signal = self.llm_tokenizer.convert_tokens_to_ids([f'signal_{ids}' for ids in encoded_signal])
        signal_tokens = tokenized_signal[:min(500, len(tokenized_signal))]
        max_conv_tokens = self.args.pad_to_max - len(signal_tokens)

        if len(tokens_before) + len(tokens_after) > max_conv_tokens:
            max_after = max(max_conv_tokens // 3, 1)
            tokens_after = tokens_after[:max_after]
            tokens_before = tokens_before[-(max_conv_tokens - len(tokens_after)):]
        
        total_used = len(tokens_before) + len(tokens_after) + len(signal_tokens)
        if total_used < self.args.pad_to_max and len(signal_tokens) < len(tokenized_signal):
            extra_signal = min(self.args.pad_to_max - total_used, len(tokenized_signal) - len(signal_tokens))
            signal_tokens = tokenized_signal[:len(signal_tokens) + extra_signal]
        
        input_ids = tokens_before + signal_tokens + tokens_after
        
        if len(input_ids) < self.args.pad_to_max:
            padding_length = self.args.pad_to_max - len(input_ids)
            input_ids = [self.llm_tokenizer.pad_token_id] * padding_length + input_ids
        if self.args.dev:
            print("🔍 DEBUG: About to call create_labels_from_responses")
        labels = self.create_labels_from_responses(input_ids, altered_text)
        
        if self.args.dev:
            labels_np = np.array(labels)
            non_neg_indices = np.where(labels_np != -100)[0]
            if len(non_neg_indices) > 0:
                non_neg_values = labels_np[non_neg_indices].tolist()
                tokens = self.llm_tokenizer.convert_ids_to_tokens(non_neg_values)
                for idx, (token, token_id) in enumerate(zip(tokens, non_neg_values)):
                    print(f"{idx}: {token} -> {token_id}")
            else:
                print("No valid labels found (all are -100)")
            print('='*100)
        
        assert len(input_ids) == self.args.pad_to_max, f"Expected length {self.args.pad_to_max}, got {len(input_ids)}"
        
        labels = torch.tensor(labels, dtype=torch.int64)    
        position_ids = self.create_position_ids(input_ids)
        attention_mask = self.create_attention_mask(input_ids)
        
        return {
            'input_ids': torch.tensor(input_ids, dtype=torch.int64),
            'attn_mask': torch.tensor(attention_mask, dtype=torch.float32),
            'labels': labels,
            'position_ids': position_ids,
            'signal': ecg_signal,
        }
    
    def prepare_inference_end2end(self, ecg_signal, altered_text):
        conv = self.setup_conversation_template(signal=ecg_signal)
        altered_text = self.process_altered_text(altered_text)
        conv = self.append_messages_to_conv(conv, altered_text, ecg_signal)
        
        tokens_before, tokens_after = self.get_input_tokens(conv)
        
        symbol_signal = self.train_utils.ecg_tokenizer_utils._to_symbol_string(ecg_signal)
        encoded_signal = self.train_utils.ecg_tokenizer_utils.encode_symbol(symbol_signal, 
                                                                          self.train_utils.ecg_tokenizer_utils.merges)
        tokenized_signal = self.llm_tokenizer.convert_tokens_to_ids([f'signal_{ids}' for ids in encoded_signal])
        
        input_ids = tokens_before + tokenized_signal + tokens_after
        attention_mask = self.create_attention_mask(input_ids)
        
        # Find assistant response ranges
        assistant_ranges = self.find_assistant_ranges(input_ids)
        
        return {
            'input_ids': torch.tensor(input_ids, dtype=torch.int64),
            'attn_mask': torch.tensor(attention_mask, dtype=torch.float32),
            'assistant_ranges': assistant_ranges
        }


class SecondStageECGChatDataset(BaseECGDataset):
    def __init__(self, *args, **kwargs):
        super().__init__(*args, **kwargs)
        self.encoder_prep = EncoderInputPreparation(self.encoder_tokenizer, self.train_utils)
        
    def __getitem__(self, idx):
        try:
            instance = self.json_data_file[idx]
            np_path = instance['ecg_path']
            ecg_path = self.train_utils.fm.open_npy(np_path)
            ecg_signal = ecg_path['ecg']
            if self.args.perturb:
                ecg_signal = self.perturb_signal(ecg_signal)
            altered_text = instance['text']
            original_report = ecg_path['report']
            
            return self.prepare_second_input(ecg_signal, altered_text, original_report)
        except Exception as e:
            print(e)
            print(f"Skipping invalid data at index {idx}")
            return None

    def prepare_second_input(self, ecg_signal, altered_text, original_report=None):
        if 'vit' in self.args.model:
            encoder_out = self.encoder_prep.prepare_vit_input(ecg_signal, self.args.num_patches)
        elif 'clip' in self.args.model:
            encoder_out = self.encoder_prep.prepare_clip_input(ecg_signal, original_report)
        elif 'siglip' in self.args.model:
            encoder_out = self.encoder_prep.prepare_siglip_input(ecg_signal, original_report)
        elif 'merl' in self.args.model:
            encoder_out = self.encoder_prep.prepare_merl_input(ecg_signal, original_report)
        elif 'stmem' in self.args.model or 'mtae' in self.args.model or 'mlae' in self.args.model:
            encoder_out = self.encoder_prep.prepare_st_mem_input(ecg_signal)
            
        if self.args.train == 'second' and self.args.inference is None:
            return self.prepare_training_second(encoder_out, altered_text)
        if self.args.inference == 'second' and self.args.train is None:
            return self.prepare_inference_second(encoder_out, altered_text)
    
    def prepare_training_second(self, encoder_out, altered_text):
        conv = self.setup_conversation_template(signal=encoder_out['orig_signal'])
        altered_text = self.process_altered_text(altered_text)
        conv = self.append_messages_to_conv(conv, altered_text, encoder_out['orig_signal'])
        
        tokens_before, tokens_after = self.get_input_tokens(conv)
        
        input_ids = tokens_before + self.signal_id + tokens_after
        labels = self.create_labels_from_responses(input_ids, altered_text)
        
        input_ids = self.pad_to_max_chat(input_ids)
        signal_id_index = input_ids.index(self.signal_id[0])
        labels = torch.tensor(self.pad_to_max_chat(labels), dtype=torch.int64)
        labels[labels == self.pad_id] = -100
            
        assert len(input_ids) == self.args.pad_to_max, f"Expected length {self.args.pad_to_max}, got {len(input_ids)}"
        assert len(input_ids) == len(labels), "Tokens and labels length mismatch"

        if self.args.dev:
            labels_np = np.array(labels)
            non_neg_indices = np.where(labels_np != -100)[0]
            if len(non_neg_indices) > 0:
                non_neg_values = labels_np[non_neg_indices].tolist()
                tokens = self.llm_tokenizer.convert_ids_to_tokens(non_neg_values)
                for idx, (token, token_id) in enumerate(zip(tokens, non_neg_values)):
                    print(f"{idx}: {token} -> {token_id}")
            else:
                print("No valid labels found (all are -100)")
            print('='*100)
        
        position_ids = self.create_position_ids(input_ids)
        attention_mask = self.create_attention_mask(input_ids)
        
        return {
            'input_ids': torch.tensor(input_ids, dtype=torch.int64),
            'attn_mask': torch.tensor(attention_mask, dtype=torch.float32),
            'labels': labels,
            'position_ids': position_ids,
            'encoder_out': encoder_out,
            'signal_id_index': signal_id_index
        }
    
    def prepare_inference_second(self, encoder_out, altered_text):
        conv = self.setup_conversation_template(signal=encoder_out['orig_signal'])
        altered_text = self.process_altered_text(altered_text)
        conv = self.append_messages_to_conv(conv, altered_text, encoder_out['orig_signal'])
        
        tokens_before, tokens_after = self.get_input_tokens(conv)
        
        input_ids = tokens_before + self.signal_id + tokens_after
        attention_mask = self.create_attention_mask(input_ids)
        
        assistant_ranges = self.find_assistant_ranges(input_ids)
        signal_id_index = input_ids.index(self.signal_id[0])
        
        return {
            'input_ids': torch.tensor(input_ids, dtype=torch.int64),
            'attn_mask': torch.tensor(attention_mask, dtype=torch.float32),
            'assistant_ranges': assistant_ranges,
            'encoder_out': encoder_out,
            'signal_id_index': signal_id_index
        }<|MERGE_RESOLUTION|>--- conflicted
+++ resolved
@@ -115,7 +115,6 @@
                 print("🔍 DEBUG: Features extracted, shape: ", feature.shape)
             
         if 'gemma' not in self.args.model and ('qwen' in self.args.model or 'llama' in self.args.model):
-<<<<<<< HEAD
             if self.args.rag:
                 rag_results = self.rag_db.search_similar(query_signal=signal, k=self.args.rag_k, mode='signal')
                 filtered_rag_results = self.rag_db.format_search(rag_results)
@@ -128,7 +127,6 @@
             else:
                 conv.set_system_message(self.system_prompt)
             
-=======
             if self.args.rag and self.args.rag_prompt_mode == 'system_prompt': 
                 if self.args.dev:
                     print("🔍 DEBUG: Setting ptompt for system_prompt modes")
@@ -150,7 +148,6 @@
                 conv.set_system_message(self.system_prompt)
                 if self.args.dev:
                     print("🔍 DEBUG: System prompt set!")
->>>>>>> 77b93623
         return conv
         
     def process_altered_text(self, altered_text):
@@ -178,24 +175,15 @@
             if self.args.retrieval_base in ['feature', 'combined'] or self.args.retrieved_information in ['feature','combined']:
                 feature=self.rag_db.feature_extractor.extract_features(signal)
             if is_human and count == 0:
-<<<<<<< HEAD
-                # if self.args.rag:
-                #     rag_results = self.rag_db.search_similar(query_signal=signal, k=self.args.rag_k, mode='signal')
-                #     filtered_rag_results = self.rag_db.format_search(rag_results)
-                #     message_value = f"<signal>\n{filtered_rag_results}\n{message_value}"
-                # else:
-                message_value = f"<signal>\n{message_value}"
-=======
-                if self.args.rag and self.args.rag_prompt_mode == 'user_query':
-                    rag_results = self.rag_db.search_similar(query_features=feature, query_signal=signal, k=self.args.rag_k, mode=self.args.retrieval_base)
-                    filtered_rag_results = self.rag_db.format_search(rag_results,self.args.retrieved_information)
+                # if self.args.rag and self.args.rag_prompt_mode == 'user_query':
+                #     rag_results = self.rag_db.search_similar(query_features=feature, query_signal=signal, k=self.args.rag_k, mode=self.args.retrieval_base)
+                #     filtered_rag_results = self.rag_db.format_search(rag_results,self.args.retrieved_information)
                     if self.args.retrieved_information == 'combined':
                         message_value = f"<signal>\nFeature Information:\n{feature}\n\n{filtered_rag_results}\n{message_value}"
                     elif self.args.retrieved_information == 'report':
-                        message_value = f"<signal>\n{filtered_rag_results}\n{message_value}"
-                else:
-                    message_value = f"<signal>\n{message_value}"
->>>>>>> 77b93623
+                    #     message_value = f"<signal>\n{filtered_rag_results}\n{message_value}"
+                # else:
+                message_value = f"<signal>\n{message_value}"
                 count += 1
             conv.append_message(role, message_value)
         if self.args.dev:
