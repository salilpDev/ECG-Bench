--- conflicted
+++ resolved
@@ -311,11 +311,7 @@
                 output += "Feature Information:\n"
                 # Zip through feature names and feature values to format each line.
                 for feature_name, feature_value in zip(self.ecg_feature_list, res['feature']):
-<<<<<<< HEAD
-                    output += f"{feature_name}: {format(float(feature_value), '.6f')}\n"
-=======
                     output += f"{feature_name}: {str(round(float(feature_value), 6))}\n"
->>>>>>> c7c86a4c
                 output += "\n"
 
             # Include diagnosis information based on retrieved_information
